--- conflicted
+++ resolved
@@ -44,18 +44,6 @@
 
 ### Regular setup stuff #######################################################
 
-<<<<<<< HEAD
-s_args = {'name':         'HASHpy',
-          'version':      '0.5.2',
-          'description':  'Routines for running HASH algorithms',
-          'author':       'Mark Williams',
-          'url':          'https//github.com/markcwill',
-          'packages':     ['hashpy', 'hashpy.io', 'hashpy.plotting'],
-          'package_data': {'hashpy': ['src/*.inc', 'src/Makefile', 'data/*',
-                                      'scripts/*', 'src/*.f']},
-          'ext_modules':  [ext],
-          }
-=======
 s_args = {'name'         : 'HASHpy',
           'version'      : '0.5.3',
           'description'  : 'Routines for running HASH algorithms',
@@ -65,7 +53,6 @@
           'package_data' : {'hashpy': ['src/*.inc','src/Makefile','data/*','scripts/*', 'src/*.f']},
           'ext_modules'  : [ext],
 }
->>>>>>> 95616680
 
 # hashpy.db ------------------------------------------------------------------
 # TO BE OBSELETED - break out to separate module/package so hashpy can
